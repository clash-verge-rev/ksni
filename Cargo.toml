[package]
name = "ksni"
version = "0.2.2"
authors = ["iovxw <iovxw@outlook.com>"]
edition = "2021"
<<<<<<< HEAD
=======
rust-version = "1.58"
>>>>>>> 43313d86
description = """
A Rust implementation of the KDE/freedesktop StatusNotifierItem specification
"""
repository = "https://github.com/iovxw/ksni"
keywords = ["systray", "linux", "gui"]
categories = ["api-bindings"]
license = "Unlicense"

[features]
default = ["tokio"]
tokio = ["dep:tokio", "zbus/tokio"]
async-io = [
    "dep:async-io",
    "dep:async-lock",
    "dep:async-task",
    "dep:async-executor",
    "dep:futures-lite",
    "dep:futures-channel",
    "zbus/async-io",
]

[dependencies]
paste = "1"
thiserror = "1"
futures-util = "0.3"
zbus = { version = "4", default-features = false }
serde = { version = "1", features = ["derive"] }

tokio = { version = "1", features = ["rt", "macros"], optional = true }

async-io = { version = "2", optional = true }
async-lock = { version = "3", optional = true }
async-task = { version = "4", optional = true }
async-executor = { version = "1", optional = true }
futures-lite = { version = "2", optional = true }
futures-channel = { version = "0.3", optional = true }<|MERGE_RESOLUTION|>--- conflicted
+++ resolved
@@ -3,10 +3,7 @@
 version = "0.2.2"
 authors = ["iovxw <iovxw@outlook.com>"]
 edition = "2021"
-<<<<<<< HEAD
-=======
 rust-version = "1.58"
->>>>>>> 43313d86
 description = """
 A Rust implementation of the KDE/freedesktop StatusNotifierItem specification
 """
